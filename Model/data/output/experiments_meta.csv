experiment_uid,debug,subsample_factor,batch_size,n_folds,predicts_p_directly,n_epochs,tag,model_size
f1583,True,8,4,1,True,2,,-1
b588e,True,8,4,1,False,2,,-1
6af40,True,8,4,1,False,2,,-1
2f422,True,8,4,1,True,2,,-1
fd0ea,False,1,64,4,True,30000,p_loss_weight = 0.5 * i_epoch / N_EPOCHS,-1
cdb55,False,1,64,6,True,10000,"p_loss_weigth = i_epoch / N_EPOCHS (no weight!), Kfold = 6",-1
6a78a,True,8,4,1,True,2,,-1
98eec,True,8,4,1,True,2,test_comment,-1
c4420,True,8,4,1,True,2,"here, new materials",-1
20386,True,8,4,1,True,2,another test,-1
e8f7f,True,8,4,1,True,2,,-1
75010,False,1,64,4,True,5000,no expensive layer,1135
14abf,False,1,64,4,True,5000,"standard topology, 4,7k params",4711
ea89c,False,1,64,4,True,5000,8 neurons in expensive layer,2231
60642,False,1,64,4,True,5000,32 neurons in expensive layer,5951
0a2ef,False,1,64,4,True,5000,"32 in expensive, kernel size 17",10943
b7cd2,False,1,64,4,True,5000,1-5 FT N=32,3006
bfd85,False,1,64,4,True,5000,1-9 FT N=32,3662
dec38,False,1,64,4,True,5000,p_loss_weight = 0.2 * i_epoch / N_EPOCHS,3662
67a8c,False,1,64,4,True,5000,p_loss_weight = 0.8 * i_epoch / N_EPOCHS,3662
6909a,False,1,64,4,True,5000,"p_loss_weight = 0.5 * ..., half_learning_rate = 0.5 * ...",3662
<<<<<<< HEAD
58ab3,False,1,64,4,True,5000,first cnn layer has minimum neurons followd by 8 neurons,1755
=======
c7d33,False,1,64,4,True,5000,"p_loss_weight = 0.8 * ..., half_learning_rate = 0.5 * ...",3662
>>>>>>> 8b31d4eb
<|MERGE_RESOLUTION|>--- conflicted
+++ resolved
@@ -20,8 +20,5 @@
 dec38,False,1,64,4,True,5000,p_loss_weight = 0.2 * i_epoch / N_EPOCHS,3662
 67a8c,False,1,64,4,True,5000,p_loss_weight = 0.8 * i_epoch / N_EPOCHS,3662
 6909a,False,1,64,4,True,5000,"p_loss_weight = 0.5 * ..., half_learning_rate = 0.5 * ...",3662
-<<<<<<< HEAD
 58ab3,False,1,64,4,True,5000,first cnn layer has minimum neurons followd by 8 neurons,1755
-=======
-c7d33,False,1,64,4,True,5000,"p_loss_weight = 0.8 * ..., half_learning_rate = 0.5 * ...",3662
->>>>>>> 8b31d4eb
+c7d33,False,1,64,4,True,5000,"p_loss_weight = 0.8 * ..., half_learning_rate = 0.5 * ...",3662